--- conflicted
+++ resolved
@@ -7,11 +7,8 @@
 	- https://github.com/iSorp/macro-executor/issues/23
 	- https://github.com/iSorp/macro-executor/issues/22
 	- https://github.com/iSorp/macro-executor/issues/21
-<<<<<<< HEAD
 	- Ignore duplicate sequence number on data input G10/G11
-=======
 	- Fix error when using single files instead of workspaces
->>>>>>> 23eb42f9
 
 ## 0.3.3  (April 16, 2021)
 - NN address parsing
