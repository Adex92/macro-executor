/*---------------------------------------------------------------------------------------------
 *	Copyright (c) 2020 Simon Waelti
 *  Licensed under the MIT License. See License.txt in the project root for license information.
 *--------------------------------------------------------------------------------------------*/
'use strict';

import { integer } from 'vscode-languageserver';

export enum ReferenceType {
	Undefined 	= 1 << 0,
	Label 		= 1 << 1,
	Symbol 		= 1 << 2,
	Variable 	= 1 << 3,
	Program 	= 1 << 4,
	Sequence 	= 1 << 5,
	Code 		= 1 << 6,
	Address 	= 1 << 7,
	JumpLabel 	= 1 << 8,
}

export enum ValueAttribute {
	None,
	Constant,
	Signed,
	GCode,
	MCode,
	Parameter,
	Program
}

export function getNodeAtOffset(node: Node, offset: number): Node | null {

	let candidate: Node | null = null;
	if (!node || offset < node.offset || offset > node.end) {
		return null;
	}

	// Find the shortest node at the position
	node.accept((node) => {
		if (node.offset === -1 && node.length === -1) {
			return true;
		}
		if (node.offset <= offset && node.end >= offset) {
			if (!candidate) {
				candidate = node;
			} else if (node.length <= candidate.length || node.offset >= candidate.offset + candidate.length) {
				candidate = node;
			}
			return true;
		}
		return false;
	});
	return candidate;
}

export function getNodePath(node: Node, offset: number): Node[] {

	let candidate = getNodeAtOffset(node, offset);
	const path: Node[] = [];

	while (candidate) {
		path.unshift(candidate);
		candidate = candidate.parent;
	}

	return path;
}

export interface ITextProvider {
	(offset: number, length: number): string;
}

export class Node {

	public parent: Node | null;

	public offset: number;
	public length: number;
	public progOffset: number;
	public progLength: number;

	public symbol: Symbol | Label;

	public get end() { return this.offset + this.length; }

	public options: { [name: string]: any; } | undefined;

	public textProvider: ITextProvider | undefined; // only set on the root node
	public textProviderProg: ITextProvider | undefined; // only set on the root node

	private children: Node[] | undefined;
	private issues: IMarker[] | undefined;

	private nodeType: NodeType | undefined;

	constructor(offset: number = -1, len: number = -1, progOffset: number = -1, progLen: number = -1, nodeType?: NodeType) {
		this.parent = null;
		this.offset = offset;
		this.length = len;
		this.progOffset = progOffset;
		this.progLength = progLen;
		if (nodeType) {
			this.nodeType = nodeType;
		}
	}

	public set type(type: NodeType) {
		this.nodeType = type;
	}

	public get type(): NodeType {
		return this.nodeType || NodeType.Undefined;
	}

	public getTextProvider(): ITextProvider {
		let node: Node | null = this;
		while (node && !node.textProvider) {
			node = node.parent;
		}
		if (node) {
			return node.textProvider!;
		}
		return () => { return 'unknown'; };
	}

	public getTextProviderProg(): ITextProvider {
		let node: Node | null = this;
		while (node && !node.textProviderProg) {
			node = node.parent;
		}
		if (node) {
			return node.textProviderProg!;
		}
		return () => { return 'unknown'; };
	}

	public getText(): string {
		return this.getTextProvider()(this.offset, this.length);
	}

	public getNonSymbolText(): string {
		return this.getTextProviderProg()(this.progOffset, this.progLength);
	}

	public matches(str: string): boolean {
		return this.length === str.length && this.getTextProvider()(this.offset, this.length) === str;
	}

	public startsWith(str: string): boolean {
		return this.length >= str.length && this.getTextProvider()(this.offset, str.length) === str;
	}

	public endsWith(str: string): boolean {
		return this.length >= str.length && this.getTextProvider()(this.end - str.length, str.length) === str;
	}

	public accept(visitor: IVisitorFunction): void {
		if (visitor(this) && this.children) {
			for (const child of this.children) {
				child.accept(visitor);
			}
		}
	}

	public removeChildren() {
		this.children = [];
	}

	public acceptVisitor(visitor: IVisitor): void {
		this.accept(visitor.visitNode.bind(visitor));
	}

	public setParent(node: Node): Node {
		const idx = this.parent.children.indexOf(this);
		node.attachTo(this.parent, idx);
		node.adoptChild(this);
		return node;
	}

	public adoptChild(node: Node, index: number = -1): Node {
		if (node.parent && node.parent.children) {
			const idx = node.parent.children.indexOf(node);
			if (idx >= 0) {
				node.parent.children.splice(idx, 1);
			}
		}
		node.parent = this;
		let children = this.children;
		if (!children) {
			children = this.children = [];
		}
		if (index !== -1) {
			children.splice(index, 0, node);
		} else {
			children.push(node);
		}
		return node;
	}

	public attachTo(parent: Node, index: number = -1): Node {
		if (parent) {
			parent.adoptChild(this, index);
		}
		return this;
	}

	public collectIssues(results: any[]): void {
		if (this.issues) {
			results.push.apply(results, this.issues);
		}
	}

	public addIssue(issue: IMarker): void {
		if (!this.issues) {
			this.issues = [];
		}
		this.issues.push(issue);
	}

	public hasIssue(rule: IRule): boolean {
		return Array.isArray(this.issues) && this.issues.some(i => i.getRule() === rule);
	}

	public isErroneous(recursive: boolean = false): boolean {
		if (this.issues && this.issues.length > 0) {
			return true;
		}
		return recursive && Array.isArray(this.children) && this.children.some(c => c.isErroneous(true));
	}

	public setNode(field: keyof this, node: Node | null, index: number = -1): boolean {
		if (node) {
			node.attachTo(this, index);
			(<any>this)[field] = node;
			return true;
		}
		return false;
	}

	public addChild(node: Node | null): node is Node {
		if (node) {
			if (!this.children) {
				this.children = [];
			}
			node.attachTo(this);
			this.updateOffsetAndLength(node);
			return true;
		}
		return false;
	}

	private updateOffsetAndLength(node: Node): void {
		if (node.offset < this.offset || this.offset === -1) {
			this.offset = node.offset;
		}
		const nodeEnd = node.end;
		if ((nodeEnd > this.end) || this.length === -1) {
			this.length = nodeEnd - this.offset;
		}
	}

	public hasChildren(): boolean {
		return !!this.children && this.children.length > 0;
	}

	public getChildren(): Node[] {
		return this.children ? this.children.slice(0) : [];
	}

	public getChild(index: number): Node | null {
		if (this.children && index < this.children.length) {
			return this.children[index];
		}
		return null;
	}

	public addChildren(nodes: Node[]): void {
		for (const node of nodes) {
			this.addChild(node);
		}
	}

	public findFirstChildBeforeOffset(offset: number): Node | null {
		if (this.children) {
			let current: Node | null = null;
			for (let i = this.children.length - 1; i >= 0; i--) {
				// iterate until we find a child that has a start offset smaller than the input offset
				current = this.children[i];
				//if (current.offset <= offset) {
				if (current.offset < offset) {
					return current;
				}
			}
		}
		return null;
	}

	public findChildAtOffset(offset: number): Node | null {
		if (this.children) {
			let current: Node | null = null;
			for (let i = this.children.length - 1; i >= 0; i--) {
				// iterate until we find a child that has a start offset smaller than the input offset
				current = this.children[i];
				if (current.offset === offset) {
					return current;
				}
			}
		}
		return null;
	}

	public encloses(candidate: Node): boolean {
		return this.offset <= candidate.offset && this.offset + this.length >= candidate.offset + candidate.length;
	}

	public getChildIndex(): integer | null {
		if (this.parent.children) {
			let current: Node | null = null;
			for (let i = 0; i < this.parent.children.length; i++) {
				current = this.parent.children[i];
				if (current.offset === this.offset && current.length === this.length) {
					return i;
				}
			}
		}
		return null;
	}

	public getLastSibling(): Node | null {
		if (this.parent.hasChildren()) {
			const index = this.getChildIndex();
			if (index !== null) {
				return this.parent.getChild(index - 1);
			}
		}
		return null;
	}

	public getParent(): Node | null {
		return this.parent;
	}

	public findParent(type: NodeType): Node | null {
		let result: Node | null = this;
		while (result && result.type !== type) {
			result = result.parent;
		}
		return result;
	}

	public findAParent(...types: NodeType[]): Node | null {
		let result: Node | null = this;
		while (result && !types.some(t => result!.type === t)) {
			result = result.parent;
		}
		return result;
	}

	public setData(key: string, value: any): void {
		if (!this.options) {
			this.options = {};
		}
		this.options[key] = value;
	}

	public getData(key: string): any {
		if (!this.options || !this.options.hasOwnProperty(key)) {
			return null;
		}
		return this.options[key];
	}
}

export interface NodeConstructor<T> {
	new(offset: number, len: number, progOffset: number, progLen: number): T;

}

export interface IRule {
	id: string;
	message: string;
}

export enum Level {
	Error 	= 1,
	Warning = 2,
	Info 	= 3,
	Hint 	= 4,
	Ignore 	= 5
}

export interface IMarker {
	getNode(): Node;
	getMessage(): string;
	getOffset(): number;
	getLength(): number;
	getRule(): IRule;
	getLevel(): Level;
}

export class Marker implements IMarker {

	private node: Node;
	private rule: IRule;
	private level: Level;
	private message: string;
	private offset: number;
	private length: number;

	constructor(node: Node, rule: IRule, level: Level, message?: string, offset: number = node.offset, length: number = node.length) {
		this.node = node;
		this.rule = rule;
		this.level = level;
		this.message = message || rule.message;
		this.offset = offset;
		this.length = length;
	}

	public getRule(): IRule {
		return this.rule;
	}

	public getLevel(): Level {
		return this.level;
	}

	public getOffset(): number {
		return this.offset;
	}

	public getLength(): number {
		return this.length;
	}

	public getNode(): Node {
		return this.node;
	}

	public getMessage(): string {
		return this.message;
	}
}

export interface IVisitor {
	visitNode: (node: Node) => boolean;
}

export interface IVisitorFunction {
	(node: Node): boolean;
}

export class ParseErrorCollector implements IVisitor {

	static entries(node: Node): IMarker[] {
		const visitor = new ParseErrorCollector();
		node.acceptVisitor(visitor);
		return visitor.entries;
	}

	public entries: IMarker[];

	constructor() {
		this.entries = [];
	}

	public visitNode(node: Node): boolean {

		if (node.isErroneous()) {
			node.collectIssues(this.entries);
		}
		return true;
	}
}

export enum NodeType {
	Undefined,
	MacroFile,
	DefFile,
	SymbolRoot,
	Include,
	StringLiteral,
	Program,
	SymbolDef,
	LabelDef,
	Symbol,
	Ffunc,
	Fcmd,
	Numeric,
	If,
	Then,
	ThenTerm,
	ElseTerm,
	Goto,
	Else,
	While,
	Label,
	Variable,
	Address,
	String,
	Term,
	Assignment,
	ConditionalExpression,
	BinaryExpression,
	Operator,
	Identifier,
	ControlStatement,
	FuncParam,
	Statement,
	Code,
	Parameter,
	SequenceNumber,
	NNAddress,
	BlockSkip,
	BlockDel,
}

export class Reference extends Node {

	public referenceTypes: ReferenceType;

	constructor(offset: number, length: number, progOffset: number, progLength: number) {
		super(offset, length, progOffset, progLength);
	}

	public addReferenceType(...referenceTypes: ReferenceType[]) {
		for (const ref of referenceTypes) {
			this.referenceTypes |= ref;
			if (this.symbol) {
				this.symbol.referenceTypes |= ref;
			}
		}
	}

	public hasReferenceType(referenceType: ReferenceType): boolean {
		return !!(this.referenceTypes & referenceType);
	}
}

export class DefReference extends Reference {

	public attrib: ValueAttribute = ValueAttribute.None;

	constructor(offset: number, length: number, progOffset: number, progLength: number, private definition: AbstractDefinition) {
		super(offset, length, progOffset, progLength);
		if (definition) {
			this.attrib = definition.attrib;
		}
	}

	public get valueType(): NodeType | undefined {
		return this.definition?.value?.type;
	}

	public get defType(): NodeType | undefined {
		return this.definition?.type;
	}

	public getNonSymbolText(): string {
		return this.definition?.value?.getText();
	}
}

export class MacroFile extends Node {

	constructor(offset: number, length: number) {
		super(offset, length);
	}

	public get type(): NodeType {
		return NodeType.MacroFile;
	}
}

export enum Data {
	Path 		= 'path',		// Path for include node	
	Includes 	= 'includes',	// Data contains an array of all included uris
}

export class Include extends Node {

	constructor(offset: number, length: number) {
		super(offset, length);
	}

	public get type(): NodeType {
		return NodeType.Include;
	}
}

export class NcStatement extends Node {

	constructor(offset: number, length: number, progOffset: number, progLength: number) {
		super(offset, length, progOffset, progLength);
	}

	public get type(): NodeType {
		return NodeType.Statement;
	}
}

export enum CodeType {
	G = 'g',
	M = 'm'
}

export class NcCode extends Reference {

	public codeType?: CodeType;

	constructor(offset: number, length: number, progOffset: number, progLength: number) {
		super(offset, length, progOffset, progLength);
<<<<<<< HEAD
		this.referenceTypes = ReferenceType.Code;
=======
		this.referenceTypes = ReferenceType.Code | ReferenceType.Symbol;
>>>>>>> 0c86b28a
	}

	public get type(): NodeType {
		return NodeType.Code;
	}
}

export class Parameter extends Reference {

	constructor(offset: number, length: number, progOffset: number, progLength: number) {
		super(offset, length, progOffset, progLength);
		this.referenceTypes = ReferenceType.Symbol;
	}

	public get type(): NodeType {
		return NodeType.Parameter;
	}
}

export class SequenceNumber extends Reference {

	public number?: Node;

	constructor(offset: number, length: number, progOffset: number, progLength: number) {
		super(offset, length, progOffset, progLength);
<<<<<<< HEAD
		this.referenceTypes = ReferenceType.Sequence;
=======
		this.referenceTypes = ReferenceType.Symbol;
>>>>>>> 0c86b28a
	}

	public get type(): NodeType {
		return NodeType.SequenceNumber;
	}

	public setNumber(node: Node | null): node is Node {
		return this.setNode('number', node, 0);
	}

	public getNumber(): Node | undefined {
		return this.number;
	}
}

export class BodyDeclaration extends Node {

	constructor(offset: number, length: number, progOffset: number, progLength: number) {
		super(offset, length, progOffset, progLength);
	}
}

export class Program extends BodyDeclaration {
	public identifier?: Node;

	constructor(offset: number, length: number, progOffset: number, progLength: number) {
		super(offset, length, progOffset, progLength);
	}

	public get type(): NodeType {
		return NodeType.Program;
	}

	public setIdentifier(node: Node | null): node is Node {
		return this.setNode('identifier', node, 0);
	}

	public getIdentifier(): Node | undefined {
		return this.identifier;
	}

	public getName(): string {
		return this.identifier ? this.identifier.getText() : '';
	}
}

export class Symbol extends DefReference {

	public identifier: Node;

	constructor(offset: number, length: number, progOffset: number, progLength: number, definition?: AbstractDefinition) {
		super(offset, length, progOffset, progLength, definition);
		this.setIdentifier(new Node(offset, length));
		this.referenceTypes = ReferenceType.Symbol;
	}

	public get type(): NodeType {
		return NodeType.Symbol;
	}

	public setIdentifier(node: Node | null): node is Node {
		return this.setNode('identifier', node, 0);
	}

	public getText(): string {
		return this.identifier.getText();
	}
}

export class Label extends DefReference {

	public identifier: Node;

	constructor(offset: number, length: number, progOffset: number, progLength: number, definition?: AbstractDefinition) {
		super(offset, length, progOffset, progLength, definition);
		this.setIdentifier(new Node(offset, length));
		this.referenceTypes = ReferenceType.Label;
	}

	public get type(): NodeType {
		return NodeType.Label;
	}

	public setIdentifier(node: Node | null): node is Node {
		return this.setNode('identifier', node, 0);
	}

	public getText(): string {
		return this.identifier.getText();
	}
}

export class Numeric extends Reference {

	constructor(offset: number, length: number, progOffset: number, progLength: number) {
		super(offset, length, progOffset, progLength);
	}

	public get type(): NodeType {
		return NodeType.Numeric;
	}
}

export class Variable extends Reference {

	public body?: Node;

	constructor(offset: number, length: number, progOffset: number, ProgLength: number) {
		super(offset, length, progOffset, ProgLength);
		this.referenceTypes = ReferenceType.Variable;
	}

	public get type(): NodeType {
		return NodeType.Variable;
	}

	public setBody(node: Node | null): node is Node {
		return this.setNode('body', node, 0);
	}

	public getBody(): Node | undefined {
		return this.body;
	}

	public getValue(): string {
		return this.body ? this.body.getText() : '';
	}
}

export class Address extends Reference {

	constructor(offset: number, length: number, progOffset: number, progLength: number) {
		super(offset, length, progOffset, progLength);
<<<<<<< HEAD
		this.referenceTypes = ReferenceType.Address;
=======
		this.referenceTypes = ReferenceType.Address | ReferenceType.Symbol;
>>>>>>> 0c86b28a
	}

	public get type(): NodeType {
		return NodeType.Address;
	}
}

export class Ffunc extends Node {

	public identifier?: Node;

	constructor(offset: number, length: number, progOffset: number, progLength: number) {
		super(offset, length, progOffset, progLength);
	}

	public get type(): NodeType {
		return NodeType.Ffunc;
	}

	public setIdentifier(node: Node | null): node is Node {
		return this.setNode('identifier', node, 0);
	}

	public getIdentifier(): Node | undefined {
		return this.identifier;
	}
}

export class Fcmd extends Ffunc {

	constructor(offset: number, length: number, progOffset: number, progLength: number) {
		super(offset, length, progOffset, progLength);
	}

	public get type(): NodeType {
		return NodeType.Fcmd;
	}
}

export class BlockDel extends Node {

	public number?: Numeric;

	constructor(offset: number, length: number, progOffset: number, progLength: number) {
		super(offset, length, progOffset, progLength);
	}

	public get type(): NodeType {
		return NodeType.BlockDel;
	}

	public setNumber(number: Numeric | null): number is Numeric {
		return this.setNode('number', number);
	}

	public getNumber(): Numeric | undefined {
		return this.number;
	}
}

export class GotoStatement extends BodyDeclaration {

	public label?: Node;

	constructor(offset: number, length: number, progOffset: number, progLength: number) {
		super(offset, length, progOffset, progLength);
	}

	public get type(): NodeType {
		return NodeType.Goto;
	}

	public setLabel(label: Node | null): label is Node {
		return this.setNode('label', label);
	}

	public getLabel(): Node | undefined {
		return this.label;
	}
}

export class IfEndifStatement extends BodyDeclaration {

	public elseClause?: BodyDeclaration;

	constructor(offset: number, length: number, progOffset: number, progLength: number) {
		super(offset, length, progOffset, progLength);
	}

	public get type(): NodeType {
		return NodeType.Then;
	}

	public setElseClause(elseClause: BodyDeclaration | null): elseClause is BodyDeclaration {
		return this.setNode('elseClause', elseClause);
	}
}

export class ThenTermStatement extends IfEndifStatement {

	constructor(offset: number, length: number, progOffset: number, progLength: number) {
		super(offset, length, progOffset, progLength);
	}

	public get type(): NodeType {
		return NodeType.ThenTerm;
	}
}

export class ElseStatement extends BodyDeclaration {
	constructor(offset: number, length: number, progOffset: number, progLength: number) {
		super(offset, length, progOffset, progLength);
	}

	public get type(): NodeType {
		return NodeType.Else;
	}
}

export class ElseTermStatement extends ElseStatement {
	constructor(offset: number, length: number, progOffset: number, progLength: number) {
		super(offset, length, progOffset, progLength);
	}

	public get type(): NodeType {
		return NodeType.ElseTerm;
	}
}

export class ConditionalStatement extends BodyDeclaration {
	public contitional?: ConditionalExpression;

	constructor(offset: number, length: number, progOffset: number, progLength: number) {
		super(offset, length, progOffset, progLength);
	}

	public setConditional(node: ConditionalExpression | null): node is ConditionalExpression {
		return this.setNode('contitional', node, 0);
	}

	public getConditional(): ConditionalExpression | undefined {
		return this.contitional;
	}
}

export class IfStatement extends ConditionalStatement {
	constructor(offset: number, length: number, progOffset: number, progLength: number) {
		super(offset, length, progOffset, progLength);
	}

	public get type(): NodeType {
		return NodeType.If;
	}
}

export class WhileStatement extends ConditionalStatement {
	public dolabel?: Node;
	public endlabel?: Node;

	constructor(offset: number, length: number, progOffset: number, progLength: number) {
		super(offset, length, progOffset, progLength);
	}

	public get type(): NodeType {
		return NodeType.While;
	}

	public setDoLabel(label: Node | null): label is Node {
		return this.setNode('dolabel', label);
	}

	public setEndLabel(label: Node | null): label is Node {
		return this.setNode('endlabel', label);
	}
}

export class ConditionalExpression extends Node {

	public left?: BinaryExpression;
	public right?: BinaryExpression;
	public next?: ConditionalExpression;
	public condition?: Node;
	public logic?: Node;

	constructor(offset: number, length: number, progOffset: number, progLength: number) {
		super(offset, length, progOffset, progLength);
	}

	public get type(): NodeType {
		return NodeType.ConditionalExpression;
	}

	public setLeft(left: BinaryExpression | null): left is BinaryExpression {
		return this.setNode('left', left);
	}

	public getLeft(): BinaryExpression | undefined {
		return this.left;
	}

	public setRight(right: BinaryExpression | null): right is BinaryExpression {
		return this.setNode('right', right);
	}

	public getRight(): BinaryExpression | undefined {
		return this.right;
	}

	public setNext(next: ConditionalExpression | null): next is ConditionalExpression {
		return this.setNode('next', next);
	}

	public getNext(): ConditionalExpression | undefined {
		return this.next;
	}

	public setConditionalOp(value: Node | null): value is Node {
		return this.setNode('condition', value);
	}

	public getConditionalOp(): Node | undefined {
		return this.condition;
	}

	public setLogicOp(value: Node | null): value is Node {
		return this.setNode('logic', value);
	}

	public getLogicOp(): Node | undefined {
		return this.logic;
	}
}

export class BinaryExpression extends Node {

	public left?: Node;
	public right?: Node;
	public operator?: Node;

	constructor(offset: number, length: number, progOffset: number, progLength: number) {
		super(offset, length, progOffset, progLength);
	}

	public get type(): NodeType {
		return NodeType.BinaryExpression;
	}

	public setLeft(left: Node | null): left is Node {
		return this.setNode('left', left);
	}

	public getLeft(): Node | undefined {
		return this.left;
	}

	public setRight(right: Node | null): right is Node {
		return this.setNode('right', right);
	}

	public getRight(): Node | undefined {
		return this.right;
	}

	public setOperator(value: Node | null): value is Node {
		return this.setNode('operator', value);
	}

	public getOperator(): Node | undefined {
		return this.operator;
	}
}

export class Term extends Node {

	public operator?: Node;
	public expression?: Node;

	constructor(offset: number, length: number, progOffset: number, progLength: number) {
		super(offset, length, progOffset, progLength);
	}

	public get type(): NodeType {
		return NodeType.Term;
	}

	public setOperator(value: Node | null): value is Node {
		return this.setNode('operator', value);
	}

	public getOperator(): Node | undefined {
		return this.operator;
	}

	public setExpression(value: Node | null): value is Node {
		return this.setNode('expression', value);
	}

	public getExpression(): Node | undefined {
		return this.expression;
	}
}

export class Assignment extends Node {

	public left?: Node;
	public right?: Node;

	constructor(offset: number, length: number, progOffset: number, progLength: number) {
		super(offset, length, progOffset, progLength);
	}

	public get type(): NodeType {
		return NodeType.Assignment;
	}

	public setLeft(value: Node | null): value is Node {
		return this.setNode('left', value);
	}

	public getLeft(): Node | undefined {
		return this.left;
	}

	public setRight(value: Node | null): value is Node {
		return this.setNode('right', value);
	}

	public getRight(): Node | undefined {
		return this.right;
	}
}

export class AbstractDefinition extends Node {

	public identifier?: Node;
	public value?: Node;
	public attrib: ValueAttribute = ValueAttribute.None;

	constructor(offset: number, length: number) {
		super(offset, length);
	}

	public setIdentifier(node: Node | null): node is Symbol {
		return this.setNode('identifier', node, 0);
	}

	public getIdentifier(): Node | undefined {
		return this.identifier;
	}

	public getName(): string {
		return this.identifier ? this.identifier.getText() : '';
	}

	public setValue(node: Node | null): node is Node {
		return this.setNode('value', node, 0);
	}

	public getValue(): Node | undefined {
		return this.value;
	}
}

export class LabelDefinition extends AbstractDefinition {

	constructor(offset: number, length: number) {
		super(offset, length);
	}

	public get type(): NodeType {
		return NodeType.LabelDef;
	}
}

export class SymbolDefinition extends AbstractDefinition {

	constructor(offset: number, length: number) {
		super(offset, length);
	}

	public get type(): NodeType {
		return NodeType.SymbolDef;
	}
}<|MERGE_RESOLUTION|>--- conflicted
+++ resolved
@@ -609,11 +609,7 @@
 
 	constructor(offset: number, length: number, progOffset: number, progLength: number) {
 		super(offset, length, progOffset, progLength);
-<<<<<<< HEAD
 		this.referenceTypes = ReferenceType.Code;
-=======
-		this.referenceTypes = ReferenceType.Code | ReferenceType.Symbol;
->>>>>>> 0c86b28a
 	}
 
 	public get type(): NodeType {
@@ -639,11 +635,7 @@
 
 	constructor(offset: number, length: number, progOffset: number, progLength: number) {
 		super(offset, length, progOffset, progLength);
-<<<<<<< HEAD
 		this.referenceTypes = ReferenceType.Sequence;
-=======
-		this.referenceTypes = ReferenceType.Symbol;
->>>>>>> 0c86b28a
 	}
 
 	public get type(): NodeType {
@@ -777,11 +769,7 @@
 
 	constructor(offset: number, length: number, progOffset: number, progLength: number) {
 		super(offset, length, progOffset, progLength);
-<<<<<<< HEAD
 		this.referenceTypes = ReferenceType.Address;
-=======
-		this.referenceTypes = ReferenceType.Address | ReferenceType.Symbol;
->>>>>>> 0c86b28a
 	}
 
 	public get type(): NodeType {
