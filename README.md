--- conflicted
+++ resolved
@@ -85,11 +85,7 @@
 * Constant
 * Label
 
-<<<<<<< HEAD
 For some color themes, the semantic highlighting must be enabled in the settings:
-=======
-To enable the semantic highlighting add the following property to your settings
->>>>>>> de44a38e
 
 ```
 "editor.semanticTokenColorCustomizations": {
@@ -100,11 +96,7 @@
 
 ![References](./resources/semantic.gif)
 
-<<<<<<< HEAD
 *The color theme used in screenshot →* **[Noctis](https://marketplace.visualstudio.com/items?itemName=liviuschera.noctis#review-details)**
-=======
-*The color theme used in screenshot →* ***[Noctis](https://marketplace.visualstudio.com/items?itemName=liviuschera.noctis#review-details)***
->>>>>>> de44a38e
 
 
 ## Lint
