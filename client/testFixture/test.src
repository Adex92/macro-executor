--- conflicted
+++ resolved
@@ -1,4 +1,3 @@
-<<<<<<< HEAD
 @CONST 	  1000   /*
 @adr 	    1000  /*
 @var 	    #1000  /*
@@ -18,6 +17,8 @@
 @i 200  /*
 @k 200  /*
 @j 200  /*
+@[#_SYSVAR]			#3000 /*
+@[#_SYSVAR[123]]	#3123 /*
 
   /*
 O FUNCTIONS  /*
@@ -56,10 +57,6 @@
   #1 = prm[1]/[1]  /*
   #1 = prm[1]  /*
   #1 = PRM[1, var]  /*
-  
-  
-  
-  
 RETURN  /*
 
   /*
@@ -113,115 +110,6 @@
 RETURN  /*
 
  /*
-=======
-@CONST 	  1000
-@adr 	    1000
-@var 	    #1000
-
-@CALL     M98P
-@RETURN   M99
-
-@LOOP_I   1
-
-@PARAM      F
-
-@FUNCTIONS    1
-@OPERATORS    2
-@CONDITIONALS 3
-@STATEMENTS   4
-@ARRAY        5
-@i 200
-@k 200
-@j 200
-@[#_SYSVAR]			#3000 /*
-@[#_SYSVAR[123]]	#3123 /*
-
-O FUNCTIONS
-  popen
-  pclos
-  dprnt[abcd]
-  dprnt[X#100[3] Y#101[3] M#102[0]]
-  bprnt[X#100[3] Y#101[3] M#102[0]]
-  setvn 100[abc]
-  fgen(1,1,1)
-  fdel(1,1)
-  fopen(1,1,1)
-  fclos(1)
-  fpset(1,1,1)
-  fread(1,1,1)
-  fwrit(1,1,1)
-  #1 = sin[1]
-  #1 = cos[1]
-  #1 = tan[1]
-  #1 = asin[1]
-  #1 = acos[1]
-  #1 = atan[1]
-  #1 = ATAN[1, 2]
-  #1 = atan[1]/[1]
-  #1 = sqrt[1]
-  #1 = abs[1]
-  #1 = bin[1]
-  #1 = bcd[1]
-  #1 = round[1]
-  #1 = fix[1]
-  #1 = fup[1]
-  #1 = ln[1]
-  #1 = exp[1]
-  #1 = POW[1, 1]
-  #1 = adp[1]
-  #1 = prm[1]/[1]
-  #1 = prm[1]
-  #1 = PRM[1, var]
-RETURN
-
-O OPERATORS
-  #i=#j
-  #i=#j+#k
-  #i=#j-#k
-  #i=#j OR #k
-  #i=#j XOR #k
-  #i=#j*#k
-  #i=#j/#k
-  #i=#j AND #k
-  #i=#j MOD #k
-RETURN
-
-O ARRAY 
-  var = var<1+#1<1+#1+[111]>>
-RETURN
-
-O CONDITIONALS
-  >L_Label     10
-
-  L_Label
-
-  GOTO L_Label
-
-    IF [var] THEN var = 1
-    ELSE var = 1
-
-    IF [var] THEN 
-        var = 1
-    ELSE var = 1
-
-    IF [var] THEN var = 1
-
-    ELSE 
-        var = 1
-    ENDIF
-
-    IF [#k] THEN
-        IF [#k] THEN #k = 1
-        IF [#k] THEN #k = 1
-        ENDIF
-    ENDIF
-
-    WHILE [var LT CONST] DO LOOP_I
-      GOTO L_Label
-    END LOOP_I
-RETURN
-
->>>>>>> 280bd413
 O STATEMENTS
   N100 G01 G4.1 G[1] G var X1 Y-[#1+1] F360.  /*
   N110 G01 X-#1 F360.1   /*
